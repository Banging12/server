--- conflicted
+++ resolved
@@ -39,12 +39,8 @@
 .settings.xml
 
 # Mac OS
-<<<<<<< HEAD
-.DS_Store
-=======
 .DS_Store
 
 # WebFinger
 .well-known
-/.buildpath
->>>>>>> 039bbfde
+/.buildpath