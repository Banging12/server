<?php $TRANSLATIONS = array(
"This category already exists: " => "Категорията вече съществува:",
<<<<<<< HEAD
"Settings" => "Настройки",
"January" => "Януари",
"February" => "Февруари",
"March" => "Март",
"April" => "Април",
"May" => "Май",
"June" => "Юни",
"July" => "Юли",
"August" => "Август",
"September" => "Септември",
"October" => "Октомври",
"November" => "Ноември",
"December" => "Декември",
=======
"No categories selected for deletion." => "Няма избрани категории за изтриване",
"Settings" => "Настройки",
>>>>>>> d1c0f2a7
"Cancel" => "Отказ",
"No" => "Не",
"Yes" => "Да",
"Ok" => "Добре",
<<<<<<< HEAD
"No categories selected for deletion." => "Няма избрани категории за изтриване",
=======
>>>>>>> d1c0f2a7
"Error" => "Грешка",
"Password" => "Парола",
"You will receive a link to reset your password via Email." => "Ще получите връзка за нулиране на паролата Ви.",
"Username" => "Потребител",
"Request reset" => "Нулиране на заявка",
"Your password was reset" => "Вашата парола е нулирана",
"New password" => "Нова парола",
"Reset password" => "Нулиране на парола",
"Personal" => "Лични",
"Users" => "Потребители",
"Apps" => "Програми",
"Admin" => "Админ",
"Help" => "Помощ",
"Access forbidden" => "Достъпът е забранен",
"Cloud not found" => "облакът не намерен",
"Edit categories" => "Редактиране на категориите",
"Add" => "Добавяне",
"Create an <strong>admin account</strong>" => "Създаване на <strong>админ профил</strong>",
"Advanced" => "Разширено",
"Data folder" => "Директория за данни",
"Configure the database" => "Конфигуриране на базата",
"will be used" => "ще се ползва",
"Database user" => "Потребител за базата",
"Database password" => "Парола за базата",
"Database name" => "Име на базата",
"Database host" => "Хост за базата",
"Finish setup" => "Завършване на настройките",
"Sunday" => "Неделя",
"Monday" => "Понеделник",
"Tuesday" => "Вторник",
"Wednesday" => "Сряда",
"Thursday" => "Четвъртък",
"Friday" => "Петък",
"Saturday" => "Събота",
"January" => "Януари",
"February" => "Февруари",
"March" => "Март",
"April" => "Април",
"May" => "Май",
"June" => "Юни",
"July" => "Юли",
"August" => "Август",
"September" => "Септември",
"October" => "Октомври",
"November" => "Ноември",
"December" => "Декември",
"Log out" => "Изход",
"Lost your password?" => "Забравена парола?",
"remember" => "запомни",
"Log in" => "Вход",
"You are logged out." => "Вие излязохте.",
"prev" => "пред.",
"next" => "следващо"
);<|MERGE_RESOLUTION|>--- conflicted
+++ resolved
@@ -1,31 +1,11 @@
 <?php $TRANSLATIONS = array(
 "This category already exists: " => "Категорията вече съществува:",
-<<<<<<< HEAD
-"Settings" => "Настройки",
-"January" => "Януари",
-"February" => "Февруари",
-"March" => "Март",
-"April" => "Април",
-"May" => "Май",
-"June" => "Юни",
-"July" => "Юли",
-"August" => "Август",
-"September" => "Септември",
-"October" => "Октомври",
-"November" => "Ноември",
-"December" => "Декември",
-=======
 "No categories selected for deletion." => "Няма избрани категории за изтриване",
 "Settings" => "Настройки",
->>>>>>> d1c0f2a7
 "Cancel" => "Отказ",
 "No" => "Не",
 "Yes" => "Да",
 "Ok" => "Добре",
-<<<<<<< HEAD
-"No categories selected for deletion." => "Няма избрани категории за изтриване",
-=======
->>>>>>> d1c0f2a7
 "Error" => "Грешка",
 "Password" => "Парола",
 "You will receive a link to reset your password via Email." => "Ще получите връзка за нулиране на паролата Ви.",
