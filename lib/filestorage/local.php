<?php
/**
 * for local filestore, we only have to map the paths
 */
class OC_Filestorage_Local extends OC_Filestorage_Common{
	protected $datadir;
	public function __construct($arguments) {
		$this->datadir=$arguments['datadir'];
<<<<<<< HEAD
		if(substr($this->datadir,-1)!=='/') {
=======
		if(substr($this->datadir, -1)!=='/') {
>>>>>>> d1c0f2a7
			$this->datadir.='/';
		}
	}
	public function mkdir($path) {
		return @mkdir($this->datadir.$path);
	}
	public function rmdir($path) {
		return @rmdir($this->datadir.$path);
	}
	public function opendir($path) {
		return opendir($this->datadir.$path);
	}
	public function is_dir($path) {
<<<<<<< HEAD
		if(substr($path,-1)=='/') {
			$path=substr($path,0,-1);
=======
		if(substr($path, -1)=='/') {
			$path=substr($path, 0, -1);
>>>>>>> d1c0f2a7
		}
		return is_dir($this->datadir.$path);
	}
	public function is_file($path) {
		return is_file($this->datadir.$path);
	}
	public function stat($path) {
		return stat($this->datadir.$path);
	}
	public function filetype($path) {
		$filetype=filetype($this->datadir.$path);
		if($filetype=='link') {
			$filetype=filetype(realpath($this->datadir.$path));
		}
		return $filetype;
	}
	public function filesize($path) {
		if($this->is_dir($path)) {
			return 0;
		}else{
			return filesize($this->datadir.$path);
		}
	}
	public function isReadable($path) {
		return is_readable($this->datadir.$path);
	}
	public function isUpdatable($path) {
		return is_writable($this->datadir.$path);
	}
	public function file_exists($path) {
		return file_exists($this->datadir.$path);
	}
	public function filectime($path) {
		return filectime($this->datadir.$path);
	}
	public function filemtime($path) {
		return filemtime($this->datadir.$path);
	}
	public function touch($path, $mtime=null) {
		// sets the modification time of the file to the given value.
		// If mtime is nil the current time is set.
		// note that the access time of the file always changes to the current time.
		if(!is_null($mtime)) {
			$result=touch( $this->datadir.$path, $mtime );
		}else{
			$result=touch( $this->datadir.$path);
		}
		if( $result ) {
			clearstatcache( true, $this->datadir.$path );
		}

		return $result;
	}
	public function file_get_contents($path) {
		return file_get_contents($this->datadir.$path);
	}
<<<<<<< HEAD
	public function file_put_contents($path,$data) {
		return file_put_contents($this->datadir.$path,$data);
=======
	public function file_put_contents($path, $data) {
		return file_put_contents($this->datadir.$path, $data);
>>>>>>> d1c0f2a7
	}
	public function unlink($path) {
		return $this->delTree($path);
	}
<<<<<<< HEAD
	public function rename($path1,$path2) {
		if (!$this->isUpdatable($path1)) {
			OC_Log::write('core','unable to rename, file is not writable : '.$path1,OC_Log::ERROR);
			return false;
		}
		if(! $this->file_exists($path1)) {
			OC_Log::write('core','unable to rename, file does not exists : '.$path1,OC_Log::ERROR);
			return false;
		}

		if($return=rename($this->datadir.$path1,$this->datadir.$path2)) {
		}
		return $return;
	}
	public function copy($path1,$path2) {
=======
	public function rename($path1, $path2) {
		if (!$this->isUpdatable($path1)) {
			OC_Log::write('core', 'unable to rename, file is not writable : '.$path1, OC_Log::ERROR);
			return false;
		}
		if(! $this->file_exists($path1)) {
			OC_Log::write('core', 'unable to rename, file does not exists : '.$path1, OC_Log::ERROR);
			return false;
		}

		if($return=rename($this->datadir.$path1, $this->datadir.$path2)) {
		}
		return $return;
	}
	public function copy($path1, $path2) {
>>>>>>> d1c0f2a7
		if($this->is_dir($path2)) {
			if(!$this->file_exists($path2)) {
				$this->mkdir($path2);
			}
			$source=substr($path1, strrpos($path1, '/')+1);
			$path2.=$source;
		}
		return copy($this->datadir.$path1, $this->datadir.$path2);
	}
<<<<<<< HEAD
	public function fopen($path,$mode) {
		if($return=fopen($this->datadir.$path,$mode)) {
=======
	public function fopen($path, $mode) {
		if($return=fopen($this->datadir.$path, $mode)) {
>>>>>>> d1c0f2a7
			switch($mode) {
				case 'r':
					break;
				case 'r+':
				case 'w+':
				case 'x+':
				case 'a+':
					break;
				case 'w':
				case 'x':
				case 'a':
					break;
			}
		}
		return $return;
	}

	public function getMimeType($path) {
		if($this->isReadable($path)) {
			return OC_Helper::getMimeType($this->datadir.$path);
		}else{
			return false;
		}
	}

	private function delTree($dir) {
		$dirRelative=$dir;
		$dir=$this->datadir.$dir;
		if (!file_exists($dir)) return true;
		if (!is_dir($dir) || is_link($dir)) return unlink($dir);
		foreach (scandir($dir) as $item) {
			if ($item == '.' || $item == '..') continue;
			if(is_file($dir.'/'.$item)) {
				if(unlink($dir.'/'.$item)) {
				}
			}elseif(is_dir($dir.'/'.$item)) {
				if (!$this->delTree($dirRelative. "/" . $item)) {
					return false;
				};
			}
		}
		if($return=rmdir($dir)) {
		}
		return $return;
	}

<<<<<<< HEAD
	public function hash($path,$type,$raw=false) {
		return hash_file($type,$this->datadir.$path,$raw);
=======
	public function hash($path, $type, $raw=false) {
		return hash_file($type, $this->datadir.$path, $raw);
>>>>>>> d1c0f2a7
	}

	public function free_space($path) {
		return @disk_free_space($this->datadir.$path);
	}

	public function search($query) {
		return $this->searchInDir($query);
	}
	public function getLocalFile($path) {
		return $this->datadir.$path;
	}
	public function getLocalFolder($path) {
		return $this->datadir.$path;
	}

<<<<<<< HEAD
	protected function searchInDir($query,$dir='') {
		$files=array();
		foreach (scandir($this->datadir.$dir) as $item) {
			if ($item == '.' || $item == '..') continue;
			if(strstr(strtolower($item),strtolower($query))!==false) {
				$files[]=$dir.'/'.$item;
			}
			if(is_dir($this->datadir.$dir.'/'.$item)) {
				$files=array_merge($files,$this->searchInDir($query,$dir.'/'.$item));
=======
	protected function searchInDir($query, $dir='') {
		$files=array();
		foreach (scandir($this->datadir.$dir) as $item) {
			if ($item == '.' || $item == '..') continue;
			if(strstr(strtolower($item), strtolower($query))!==false) {
				$files[]=$dir.'/'.$item;
			}
			if(is_dir($this->datadir.$dir.'/'.$item)) {
				$files=array_merge($files, $this->searchInDir($query, $dir.'/'.$item));
>>>>>>> d1c0f2a7
			}
		}
		return $files;
	}

	/**
	 * check if a file or folder has been updated since $time
	 * @param int $time
	 * @return bool
	 */
<<<<<<< HEAD
	public function hasUpdated($path,$time) {
=======
	public function hasUpdated($path, $time) {
>>>>>>> d1c0f2a7
		return $this->filemtime($path)>$time;
	}
}<|MERGE_RESOLUTION|>--- conflicted
+++ resolved
@@ -6,11 +6,7 @@
 	protected $datadir;
 	public function __construct($arguments) {
 		$this->datadir=$arguments['datadir'];
-<<<<<<< HEAD
-		if(substr($this->datadir,-1)!=='/') {
-=======
 		if(substr($this->datadir, -1)!=='/') {
->>>>>>> d1c0f2a7
 			$this->datadir.='/';
 		}
 	}
@@ -24,13 +20,8 @@
 		return opendir($this->datadir.$path);
 	}
 	public function is_dir($path) {
-<<<<<<< HEAD
-		if(substr($path,-1)=='/') {
-			$path=substr($path,0,-1);
-=======
 		if(substr($path, -1)=='/') {
 			$path=substr($path, 0, -1);
->>>>>>> d1c0f2a7
 		}
 		return is_dir($this->datadir.$path);
 	}
@@ -87,34 +78,12 @@
 	public function file_get_contents($path) {
 		return file_get_contents($this->datadir.$path);
 	}
-<<<<<<< HEAD
-	public function file_put_contents($path,$data) {
-		return file_put_contents($this->datadir.$path,$data);
-=======
-	public function file_put_contents($path, $data) {
+	public function file_put_contents($path, $data) {//trigger_error("$path = ".var_export($path, 1));
 		return file_put_contents($this->datadir.$path, $data);
->>>>>>> d1c0f2a7
 	}
 	public function unlink($path) {
 		return $this->delTree($path);
 	}
-<<<<<<< HEAD
-	public function rename($path1,$path2) {
-		if (!$this->isUpdatable($path1)) {
-			OC_Log::write('core','unable to rename, file is not writable : '.$path1,OC_Log::ERROR);
-			return false;
-		}
-		if(! $this->file_exists($path1)) {
-			OC_Log::write('core','unable to rename, file does not exists : '.$path1,OC_Log::ERROR);
-			return false;
-		}
-
-		if($return=rename($this->datadir.$path1,$this->datadir.$path2)) {
-		}
-		return $return;
-	}
-	public function copy($path1,$path2) {
-=======
 	public function rename($path1, $path2) {
 		if (!$this->isUpdatable($path1)) {
 			OC_Log::write('core', 'unable to rename, file is not writable : '.$path1, OC_Log::ERROR);
@@ -130,7 +99,6 @@
 		return $return;
 	}
 	public function copy($path1, $path2) {
->>>>>>> d1c0f2a7
 		if($this->is_dir($path2)) {
 			if(!$this->file_exists($path2)) {
 				$this->mkdir($path2);
@@ -140,13 +108,8 @@
 		}
 		return copy($this->datadir.$path1, $this->datadir.$path2);
 	}
-<<<<<<< HEAD
-	public function fopen($path,$mode) {
-		if($return=fopen($this->datadir.$path,$mode)) {
-=======
 	public function fopen($path, $mode) {
 		if($return=fopen($this->datadir.$path, $mode)) {
->>>>>>> d1c0f2a7
 			switch($mode) {
 				case 'r':
 					break;
@@ -193,13 +156,8 @@
 		return $return;
 	}
 
-<<<<<<< HEAD
-	public function hash($path,$type,$raw=false) {
-		return hash_file($type,$this->datadir.$path,$raw);
-=======
 	public function hash($path, $type, $raw=false) {
 		return hash_file($type, $this->datadir.$path, $raw);
->>>>>>> d1c0f2a7
 	}
 
 	public function free_space($path) {
@@ -216,17 +174,6 @@
 		return $this->datadir.$path;
 	}
 
-<<<<<<< HEAD
-	protected function searchInDir($query,$dir='') {
-		$files=array();
-		foreach (scandir($this->datadir.$dir) as $item) {
-			if ($item == '.' || $item == '..') continue;
-			if(strstr(strtolower($item),strtolower($query))!==false) {
-				$files[]=$dir.'/'.$item;
-			}
-			if(is_dir($this->datadir.$dir.'/'.$item)) {
-				$files=array_merge($files,$this->searchInDir($query,$dir.'/'.$item));
-=======
 	protected function searchInDir($query, $dir='') {
 		$files=array();
 		foreach (scandir($this->datadir.$dir) as $item) {
@@ -236,7 +183,6 @@
 			}
 			if(is_dir($this->datadir.$dir.'/'.$item)) {
 				$files=array_merge($files, $this->searchInDir($query, $dir.'/'.$item));
->>>>>>> d1c0f2a7
 			}
 		}
 		return $files;
@@ -247,11 +193,7 @@
 	 * @param int $time
 	 * @return bool
 	 */
-<<<<<<< HEAD
-	public function hasUpdated($path,$time) {
-=======
 	public function hasUpdated($path, $time) {
->>>>>>> d1c0f2a7
 		return $this->filemtime($path)>$time;
 	}
 }