<?php

require_once 'Patchwork/PHP/Shim/Normalizer.php';

/**
 * Class for utility functions
 *
 */

class OC_Util {
	public static $scripts=array();
	public static $styles=array();
	public static $headers=array();
	private static $rootMounted=false;
	private static $fsSetup=false;
	public static $core_styles=array();
	public static $core_scripts=array();

	// Can be set up
	public static function setupFS( $user = '' ) {// configure the initial filesystem based on the configuration
		if(self::$fsSetup) {//setting up the filesystem twice can only lead to trouble
			return false;
		}

		// If we are not forced to load a specific user we load the one that is logged in
		if( $user == "" && OC_User::isLoggedIn()) {
			$user = OC_User::getUser();
		}

		// load all filesystem apps before, so no setup-hook gets lost
		if(!isset($RUNTIME_NOAPPS) || !$RUNTIME_NOAPPS) {
			OC_App::loadApps(array('filesystem'));
		}

		// the filesystem will finish when $user is not empty,
		// mark fs setup here to avoid doing the setup from loading
		// OC_Filesystem
		if ($user != '') {
			self::$fsSetup=true;
		}

		$CONFIG_DATADIRECTORY = OC_Config::getValue( "datadirectory", OC::$SERVERROOT."/data" );
		//first set up the local "root" storage
		\OC\Files\Filesystem::initMounts();
		if(!self::$rootMounted) {
			\OC\Files\Filesystem::mount('\OC\Files\Storage\Local', array('datadir'=>$CONFIG_DATADIRECTORY), '/');
			self::$rootMounted=true;
		}

		if( $user != "" ) { //if we aren't logged in, there is no use to set up the filesystem
			$user_dir = '/'.$user.'/files';
			$user_root = OC_User::getHome($user);
			$userdirectory = $user_root . '/files';
			if( !is_dir( $userdirectory )) {
				mkdir( $userdirectory, 0755, true );
			}
			//jail the user into his "home" directory
			\OC\Files\Filesystem::init($user, $user_dir);

			$quotaProxy=new OC_FileProxy_Quota();
			$fileOperationProxy = new OC_FileProxy_FileOperations();
			OC_FileProxy::register($quotaProxy);
			OC_FileProxy::register($fileOperationProxy);

			OC_Hook::emit('OC_Filesystem', 'setup', array('user' => $user, 'user_dir' => $user_dir));
		}
		return true;
	}

	public static function tearDownFS() {
		\OC\Files\Filesystem::tearDown();
		self::$fsSetup=false;
        self::$rootMounted=false;
	}

	/**
	 * get the current installed version of ownCloud
	 * @return array
	 */
	public static function getVersion() {
		// hint: We only can count up. Reset minor/patchlevel when
		// updating major/minor version number.
		return array(5, 80, 05);
	}

	/**
	 * get the current installed version string of ownCloud
	 * @return string
	 */
	public static function getVersionString() {
		return '6.0 pre alpha';
	}

	/**
	 * get the current installed edition of ownCloud. There is the community
	 * edition that just returns an empty string and the enterprise edition
	 * that returns "Enterprise".
	 * @return string
	 */
	public static function getEditionString() {
		return '';
	}

	/**
	 * add a javascript file
	 *
	 * @param appid  $application
	 * @param filename  $file
	 */
	public static function addScript( $application, $file = null ) {
		if( is_null( $file )) {
			$file = $application;
			$application = "";
		}
		if( !empty( $application )) {
			self::$scripts[] = "$application/js/$file";
		}else{
			self::$scripts[] = "js/$file";
		}
	}

	/**
	 * add a css file
	 *
	 * @param appid  $application
	 * @param filename  $file
	 */
	public static function addStyle( $application, $file = null ) {
		if( is_null( $file )) {
			$file = $application;
			$application = "";
		}
		if( !empty( $application )) {
			self::$styles[] = "$application/css/$file";
		}else{
			self::$styles[] = "css/$file";
		}
	}

	/**
	 * @brief Add a custom element to the header
	 * @param string tag tag name of the element
	 * @param array $attributes array of attributes for the element
	 * @param string $text the text content for the element
	 */
	public static function addHeader( $tag, $attributes, $text='') {
		self::$headers[] = array('tag'=>$tag, 'attributes'=>$attributes, 'text'=>$text);
	}

	/**
	 * formats a timestamp in the "right" way
	 *
	 * @param int timestamp $timestamp
	 * @param bool dateOnly option to omit time from the result
	 */
	public static function formatDate( $timestamp, $dateOnly=false) {
		if(\OC::$session->exists('timezone')) {//adjust to clients timezone if we know it
			$systemTimeZone = intval(date('O'));
			$systemTimeZone=(round($systemTimeZone/100, 0)*60)+($systemTimeZone%100);
			$clientTimeZone=\OC::$session->get('timezone')*60;
			$offset=$clientTimeZone-$systemTimeZone;
			$timestamp=$timestamp+$offset*60;
		}
		$l=OC_L10N::get('lib');
		return $l->l($dateOnly ? 'date' : 'datetime', $timestamp);
	}

	/**
	 * check if the current server configuration is suitable for ownCloud
	 * @return array arrays with error messages and hints
	 */
	public static function checkServer() {
		$errors=array();

		$web_server_restart= false;
		//check for database drivers
		if(!(is_callable('sqlite_open') or class_exists('SQLite3'))
			and !is_callable('mysql_connect')
			and !is_callable('pg_connect')
			and !is_callable('oci_connect')) {
			$errors[]=array('error'=>'No database drivers (sqlite, mysql, or postgresql) installed.',
				'hint'=>'');//TODO: sane hint
			$web_server_restart= true;
		}

		//common hint for all file permissons error messages
		$permissionsHint='Permissions can usually be fixed by giving the webserver write access'
			.' to the ownCloud directory';

		// Check if config folder is writable.
		if(!is_writable(OC::$SERVERROOT."/config/") or !is_readable(OC::$SERVERROOT."/config/")) {
			$errors[]=array('error'=>"Can't write into config directory 'config'",
				'hint'=>'You can usually fix this by giving the webserver user write access'
					.' to the config directory in owncloud');
		}

		// Check if there is a writable install folder.
		if(OC_Config::getValue('appstoreenabled', true)) {
			if( OC_App::getInstallPath() === null
				|| !is_writable(OC_App::getInstallPath())
				|| !is_readable(OC_App::getInstallPath()) ) {
				$errors[]=array('error'=>"Can't write into apps directory",
					'hint'=>'You can usually fix this by giving the webserver user write access'
					.' to the apps directory in owncloud or disabling the appstore in the config file.');
			}
		}
		$CONFIG_DATADIRECTORY = OC_Config::getValue( "datadirectory", OC::$SERVERROOT."/data" );
		// Create root dir.
		if(!is_dir($CONFIG_DATADIRECTORY)) {
			$success=@mkdir($CONFIG_DATADIRECTORY);
			if ($success) {
				$errors = array_merge($errors, self::checkDataDirectoryPermissions($CONFIG_DATADIRECTORY));
			} else {
				$errors[]=array('error'=>"Can't create data directory (".$CONFIG_DATADIRECTORY.")",
					'hint'=>"You can usually fix this by giving the webserver write access to the ownCloud directory '"
						.OC::$SERVERROOT."' (in a terminal, use the command "
						."'chown -R www-data:www-data /path/to/your/owncloud/install/data' ");
			}
		} else if(!is_writable($CONFIG_DATADIRECTORY) or !is_readable($CONFIG_DATADIRECTORY)) {
			$errors[]=array('error'=>'Data directory ('.$CONFIG_DATADIRECTORY.') not writable by ownCloud',
				'hint'=>$permissionsHint);
		} else {
			$errors = array_merge($errors, self::checkDataDirectoryPermissions($CONFIG_DATADIRECTORY));
		}
		// check if all required php modules are present
		if(!class_exists('ZipArchive')) {
			$errors[]=array('error'=>'PHP module zip not installed.',
				'hint'=>'Please ask your server administrator to install the module.');
			$web_server_restart=true;
		}
		if(!class_exists('DOMDocument')) {
			$errors[] = array('error' => 'PHP module dom not installed.',
				'hint' => 'Please ask your server administrator to install the module.');
			$web_server_restart =true;
		}
		if(!function_exists('xml_parser_create')) {
			$errors[] = array('error' => 'PHP module libxml not installed.',
				'hint' => 'Please ask your server administrator to install the module.');
			$web_server_restart =true;
		}
		if(!function_exists('mb_detect_encoding')) {
			$errors[]=array('error'=>'PHP module mb multibyte not installed.',
				'hint'=>'Please ask your server administrator to install the module.');
			$web_server_restart=true;
		}
		if(!function_exists('ctype_digit')) {
			$errors[]=array('error'=>'PHP module ctype is not installed.',
				'hint'=>'Please ask your server administrator to install the module.');
			$web_server_restart=true;
		}
		if(!function_exists('json_encode')) {
			$errors[]=array('error'=>'PHP module JSON is not installed.',
				'hint'=>'Please ask your server administrator to install the module.');
			$web_server_restart=true;
		}
		if(!extension_loaded('gd') || !function_exists('gd_info')) {
			$errors[]=array('error'=>'PHP module GD is not installed.',
				'hint'=>'Please ask your server administrator to install the module.');
			$web_server_restart=true;
		}
		if(!function_exists('gzencode')) {
			$errors[]=array('error'=>'PHP module zlib is not installed.',
				'hint'=>'Please ask your server administrator to install the module.');
			$web_server_restart=true;
		}
		if(!function_exists('iconv')) {
			$errors[]=array('error'=>'PHP module iconv is not installed.',
				'hint'=>'Please ask your server administrator to install the module.');
			$web_server_restart=true;
		}
		if(!function_exists('simplexml_load_string')) {
			$errors[]=array('error'=>'PHP module SimpleXML is not installed.',
				'hint'=>'Please ask your server administrator to install the module.');
			$web_server_restart=true;
		}
		if(floatval(phpversion())<5.3) {
			$errors[]=array('error'=>'PHP 5.3 is required.',
				'hint'=>'Please ask your server administrator to update PHP to version 5.3 or higher.'
					.' PHP 5.2 is no longer supported by ownCloud and the PHP community.');
			$web_server_restart=true;
		}
		if(!defined('PDO::ATTR_DRIVER_NAME')) {
			$errors[]=array('error'=>'PHP PDO module is not installed.',
				'hint'=>'Please ask your server administrator to install the module.');
			$web_server_restart=true;
		}
		if (((strtolower(@ini_get('safe_mode')) == 'on')
			|| (strtolower(@ini_get('safe_mode')) == 'yes')
			|| (strtolower(@ini_get('safe_mode')) == 'true')
			|| (ini_get("safe_mode") == 1 ))) {
			$errors[]=array('error'=>'PHP Safe Mode is enabled. ownCloud requires that it is disabled to work properly.',
				'hint'=>'PHP Safe Mode is a deprecated and mostly useless setting that should be disabled. Please ask your server administrator to disable it in php.ini or in your webserver config.');
			$web_server_restart=true;
		}
		if (get_magic_quotes_gpc() == 1 ) {
			$errors[]=array('error'=>'Magic Quotes is enabled. ownCloud requires that it is disabled to work properly.',
				'hint'=>'Magic Quotes is a deprecated and mostly useless setting that should be disabled. Please ask your server administrator to disable it in php.ini or in your webserver config.');
			$web_server_restart=true;
		}

		if($web_server_restart) {
			$errors[]=array('error'=>'PHP modules have been installed, but they are still listed as missing?',
				'hint'=>'Please ask your server administrator to restart the web server.');
		}

		return $errors;
	}

	/**
	* Check for correct file permissions of data directory
	* @return array arrays with error messages and hints
	*/
	public static function checkDataDirectoryPermissions($dataDirectory) {
		$errors = array();
		if (stristr(PHP_OS, 'WIN')) {
			//TODO: permissions checks for windows hosts
		} else {
			$permissionsModHint = 'Please change the permissions to 0770 so that the directory'
				.' cannot be listed by other users.';
			$prems = substr(decoct(@fileperms($dataDirectory)), -3);
			if (substr($prems, -1) != '0') {
				OC_Helper::chmodr($dataDirectory, 0770);
				clearstatcache();
				$prems = substr(decoct(@fileperms($dataDirectory)), -3);
				if (substr($prems, 2, 1) != '0') {
					$errors[] = array('error' => 'Data directory ('.$dataDirectory.') is readable for other users',
						'hint' => $permissionsModHint);
				}
			}
		}
		return $errors;
	}

	public static function displayLoginPage($errors = array()) {
		$parameters = array();
		foreach( $errors as $key => $value ) {
			$parameters[$value] = true;
		}
		if (!empty($_POST['user'])) {
			$parameters["username"] = $_POST['user'];
			$parameters['user_autofocus'] = false;
		} else {
			$parameters["username"] = '';
			$parameters['user_autofocus'] = true;
		}
		if (isset($_REQUEST['redirect_url'])) {
			$redirect_url = $_REQUEST['redirect_url'];
			$parameters['redirect_url'] = urlencode($redirect_url);
		}

		$parameters['alt_login'] = OC_App::getAlternativeLogIns();
		OC_Template::printGuestPage("", "login", $parameters);
	}


	/**
	 * Check if the app is enabled, redirects to home if not
	 */
	public static function checkAppEnabled($app) {
		if( !OC_App::isEnabled($app)) {
			header( 'Location: '.OC_Helper::linkToAbsolute( '', 'index.php' ));
			exit();
		}
	}

	/**
	 * Check if the user is logged in, redirects to home if not. With
	 * redirect URL parameter to the request URI.
	 */
	public static function checkLoggedIn() {
		// Check if we are a user
		if( !OC_User::isLoggedIn()) {
			header( 'Location: '.OC_Helper::linkToAbsolute( '', 'index.php',
				array('redirect_url' => OC_Request::requestUri())));
			exit();
		}
	}

	/**
	 * Check if the user is a admin, redirects to home if not
	 */
	public static function checkAdminUser() {
		if( !OC_User::isAdminUser(OC_User::getUser())) {
			header( 'Location: '.OC_Helper::linkToAbsolute( '', 'index.php' ));
			exit();
		}
	}

	/**
	 * Check if the user is a subadmin, redirects to home if not
	 * @return array $groups where the current user is subadmin
	 */
	public static function checkSubAdminUser() {
		if(!OC_SubAdmin::isSubAdmin(OC_User::getUser())) {
			header( 'Location: '.OC_Helper::linkToAbsolute( '', 'index.php' ));
			exit();
		}
		return true;
	}

	/**
	 * Redirect to the user default page
	 */
	public static function redirectToDefaultPage() {
		if(isset($_REQUEST['redirect_url'])) {
			$location = OC_Helper::makeURLAbsolute(urldecode($_REQUEST['redirect_url']));
		}
		else if (isset(OC::$REQUESTEDAPP) && !empty(OC::$REQUESTEDAPP)) {
			$location = OC_Helper::linkToAbsolute( OC::$REQUESTEDAPP, 'index.php' );
		}
		else {
			$defaultpage = OC_Appconfig::getValue('core', 'defaultpage');
			if ($defaultpage) {
				$location = OC_Helper::makeURLAbsolute(OC::$WEBROOT.'/'.$defaultpage);
			}
			else {
				$location = OC_Helper::linkToAbsolute( 'files', 'index.php' );
			}
		}
		OC_Log::write('core', 'redirectToDefaultPage: '.$location, OC_Log::DEBUG);
		header( 'Location: '.$location );
		exit();
	}

    /**
     * get an id unique for this instance
     * @return string
     */
    public static function getInstanceId() {
        $id = OC_Config::getValue('instanceid', null);
        if(is_null($id)) {
            // We need to guarantee at least one letter in instanceid so it can be used as the session_name
            $id = 'oc' . OC_Util::generate_random_bytes(10);
            OC_Config::setValue('instanceid', $id);
        }
        return $id;
    }

	/**
	 * @brief Static lifespan (in seconds) when a request token expires.
	 * @see OC_Util::callRegister()
	 * @see OC_Util::isCallRegistered()
	 * @description
	 * Also required for the client side to compute the piont in time when to
	 * request a fresh token. The client will do so when nearly 97% of the
	 * timespan coded here has expired.
	 */
	public static $callLifespan = 3600; // 3600 secs = 1 hour

	/**
	 * @brief Register an get/post call. Important to prevent CSRF attacks.
	 * @todo Write howto: CSRF protection guide
	 * @return $token Generated token.
	 * @description
	 * Creates a 'request token' (random) and stores it inside the session.
	 * Ever subsequent (ajax) request must use such a valid token to succeed,
	 * otherwise the request will be denied as a protection against CSRF.
	 * The tokens expire after a fixed lifespan.
	 * @see OC_Util::$callLifespan
	 * @see OC_Util::isCallRegistered()
	 */
	public static function callRegister() {
		// Check if a token exists
		if(!\OC::$session->exists('requesttoken')) {
			// No valid token found, generate a new one.
			$requestToken = self::generate_random_bytes(20);
			\OC::$session->set('requesttoken', $requestToken);
		} else {
			// Valid token already exists, send it
			$requestToken = \OC::$session->get('requesttoken');
		}
		return($requestToken);
	}

	/**
	 * @brief Check an ajax get/post call if the request token is valid.
	 * @return boolean False if request token is not set or is invalid.
	 * @see OC_Util::$callLifespan
	 * @see OC_Util::callRegister()
	 */
	public static function isCallRegistered() {
		if(!\OC::$session->exists('requesttoken')) {
			return false;
		}

		if(isset($_GET['requesttoken'])) {
			$token=$_GET['requesttoken'];
		} elseif(isset($_POST['requesttoken'])) {
			$token=$_POST['requesttoken'];
		} elseif(isset($_SERVER['HTTP_REQUESTTOKEN'])) {
			$token=$_SERVER['HTTP_REQUESTTOKEN'];
		} else {
			//no token found.
			return false;
		}

		// Check if the token is valid
		if($token !== \OC::$session->get('requesttoken')) {
			// Not valid
			return false;
		} else {
			// Valid token
			return true;
		}
	}

	/**
	 * @brief Check an ajax get/post call if the request token is valid. exit if not.
	 * Todo: Write howto
	 */
	public static function callCheck() {
		if(!OC_Util::isCallRegistered()) {
			exit;
		}
	}

	/**
	 * @brief Public function to sanitize HTML
	 *
	 * This function is used to sanitize HTML and should be applied on any
	 * string or array of strings before displaying it on a web page.
	 *
	 * @param string or array of strings
	 * @return array with sanitized strings or a single sanitized string, depends on the input parameter.
	 */
	public static function sanitizeHTML( &$value ) {
		if (is_array($value)) {
			array_walk_recursive($value, 'OC_Util::sanitizeHTML');
		} else {
			$value = htmlentities((string)$value, ENT_QUOTES, 'UTF-8'); //Specify encoding for PHP<5.4
		}
		return $value;
	}


	/**
	 * Check if the htaccess file is working by creating a test file in the data directory and trying to access via http
	 */
	public static function ishtaccessworking() {
		// testdata
		$filename='/htaccesstest.txt';
		$testcontent='testcontent';

		// creating a test file
		$testfile = OC_Config::getValue( "datadirectory", OC::$SERVERROOT."/data" ).'/'.$filename;

		if(file_exists($testfile)) {// already running this test, possible recursive call
			return false;
		}

		$fp = @fopen($testfile, 'w');
		@fwrite($fp, $testcontent);
		@fclose($fp);

		// accessing the file via http
		$url = OC_Helper::makeURLAbsolute(OC::$WEBROOT.'/data'.$filename);
		$fp = @fopen($url, 'r');
		$content=@fread($fp, 2048);
		@fclose($fp);

		// cleanup
		@unlink($testfile);

		// does it work ?
		if($content==$testcontent) {
			return(false);
		}else{
			return(true);
		}
	}

	/**
	 * we test if webDAV is working properly
	 *
	 * The basic assumption is that if the server returns 401/Not Authenticated for an unauthenticated PROPFIND
	 * the web server it self is setup properly.
	 *
	 * Why not an authenticated PROFIND and other verbs?
	 *  - We don't have the password available
	 *  - We have no idea about other auth methods implemented (e.g. OAuth with Bearer header)
	 *
	 */
	public static function isWebDAVWorking() {
		if (!function_exists('curl_init')) {
			return true;
		}
		$settings = array(
			'baseUri' => OC_Helper::linkToRemote('webdav'),
		);

		// save the old timeout so that we can restore it later
		$old_timeout=ini_get("default_socket_timeout");

		// use a 5 sec timeout for the check. Should be enough for local requests.
		ini_set("default_socket_timeout", 5);

		$client = new \Sabre_DAV_Client($settings);

		// for this self test we don't care if the ssl certificate is self signed and the peer cannot be verified.
		$client->setVerifyPeer(false);

		$return = true;
		try {
			// test PROPFIND
			$client->propfind('', array('{DAV:}resourcetype'));
		} catch(\Sabre_DAV_Exception_NotAuthenticated $e) {
			$return = true;
		} catch(\Exception $e) {
			OC_Log::write('core', 'isWebDAVWorking: NO - Reason: '.$e->getMessage(). ' ('.get_class($e).')', OC_Log::WARN);
			$return = false;
		}

		// restore the original timeout
		ini_set("default_socket_timeout", $old_timeout);

		return $return;
	}

	/**
	 * Check if the setlocal call doesn't work. This can happen if the right
	 * local packages are not available on the server.
	 */
	public static function issetlocaleworking() {
		// setlocale test is pointless on Windows
		if (OC_Util::runningOnWindows() ) {
			return true;
		}

		$result = setlocale(LC_ALL, 'en_US.UTF-8', 'en_US.UTF8');
		if($result == false) {
			return false;
		}
		return true;
	}

	/**
	 * Check if the PHP module fileinfo is loaded.
	 * @return bool
	 */
	public static function fileInfoLoaded() {
		return function_exists('finfo_open');
	}

	/**
	 * Check if the ownCloud server can connect to the internet
	 */
	public static function isInternetConnectionWorking() {
		// in case there is no internet connection on purpose return false
		if (self::isInternetConnectionEnabled() === false) {
			return false;
		}

		// try to connect to owncloud.org to see if http connections to the internet are possible.
		$connected = @fsockopen("www.owncloud.org", 80);
		if ($connected) {
			fclose($connected);
			return true;
		}else{

			// second try in case one server is down
			$connected = @fsockopen("apps.owncloud.com", 80);
			if ($connected) {
				fclose($connected);
				return true;
			}else{
				return false;
			}

		}

	}
	
	/**
	 * Check if the connection to the internet is disabled on purpose
	 */
	public static function isInternetConnectionEnabled(){
		return \OC_Config::getValue("has_internet_connection", true);
	}

	/**
	 * clear all levels of output buffering
	 */
	public static function obEnd(){
		while (ob_get_level()) {
			ob_end_clean();
		}
	}


	/**
	 * @brief Generates a cryptographical secure pseudorandom string
	 * @param Int with the length of the random string
	 * @return String
	 * Please also update secureRNG_available if you change something here
	 */
	public static function generate_random_bytes($length = 30) {

		// Try to use openssl_random_pseudo_bytes
		if(function_exists('openssl_random_pseudo_bytes')) {
			$pseudo_byte = bin2hex(openssl_random_pseudo_bytes($length, $strong));
			if($strong == true) {
				return substr($pseudo_byte, 0, $length); // Truncate it to match the length
			}
		}

		// Try to use /dev/urandom
		$fp = @file_get_contents('/dev/urandom', false, null, 0, $length);
		if ($fp !== false) {
			$string = substr(bin2hex($fp), 0, $length);
			return $string;
		}

		// Fallback to mt_rand()
		$characters = '0123456789';
		$characters .= 'abcdefghijklmnopqrstuvwxyz';
		$charactersLength = strlen($characters)-1;
		$pseudo_byte = "";

		// Select some random characters
		for ($i = 0; $i < $length; $i++) {
			$pseudo_byte .= $characters[mt_rand(0, $charactersLength)];
		}
		return $pseudo_byte;
	}

	/**
	 * @brief Checks if a secure random number generator is available
	 * @return bool
	 */
	public static function secureRNG_available() {

		// Check openssl_random_pseudo_bytes
		if(function_exists('openssl_random_pseudo_bytes')) {
			openssl_random_pseudo_bytes(1, $strong);
			if($strong == true) {
				return true;
			}
		}

		// Check /dev/urandom
		$fp = @file_get_contents('/dev/urandom', false, null, 0, 1);
		if ($fp !== false) {
			return true;
		}

		return false;
	}

	/**
	 * @Brief Get file content via curl.
	 * @param string $url Url to get content
	 * @return string of the response or false on error
	 * This function get the content of a page via curl, if curl is enabled.
	 * If not, file_get_element is used.
	 */

	public static function getUrlContent($url){

		if  (function_exists('curl_init')) {

			$curl = curl_init();

			curl_setopt($curl, CURLOPT_HEADER, 0);
			curl_setopt($curl, CURLOPT_RETURNTRANSFER, 1);
			curl_setopt($curl, CURLOPT_CONNECTTIMEOUT, 10);
			curl_setopt($curl, CURLOPT_URL, $url);
			curl_setopt($curl, CURLOPT_FOLLOWLOCATION, true);
			curl_setopt($curl, CURLOPT_MAXREDIRS, 10);

			curl_setopt($curl, CURLOPT_USERAGENT, "ownCloud Server Crawler");
			if(OC_Config::getValue('proxy', '')<>'') {
				curl_setopt($curl, CURLOPT_PROXY, OC_Config::getValue('proxy'));
			}
			if(OC_Config::getValue('proxyuserpwd', '')<>'') {
				curl_setopt($curl, CURLOPT_PROXYUSERPWD, OC_Config::getValue('proxyuserpwd'));
			}
			$data = curl_exec($curl);
			curl_close($curl);

		} else {
			$contextArray = null;

			if(OC_Config::getValue('proxy', '')<>'') {
				$contextArray = array(
					'http' => array(
						'timeout' => 10,
						'proxy' => OC_Config::getValue('proxy')
					)
				);
			} else {
				$contextArray = array(
					'http' => array(
						'timeout' => 10
					)
				);
			}


			$ctx = stream_context_create(
				$contextArray
			);
			$data=@file_get_contents($url, 0, $ctx);

		}
		return $data;
	}

	/**
	 * @return bool - well are we running on windows or not
	 */
	public static function runningOnWindows() {
		return (substr(PHP_OS, 0, 3) === "WIN");
	}


	/**
	 * Handles the case that there may not be a theme, then check if a "default"
	 * theme exists and take that one
	 * @return string the theme
	 */
	public static function getTheme() {
		$theme = OC_Config::getValue("theme");

		if(is_null($theme)) {
			
			if(is_dir(OC::$SERVERROOT . '/themes/default')) {
				$theme = 'default';
			}

		}

		return $theme;
	}

	/**
<<<<<<< HEAD
	 * Clear the opcode cache if one exists
	 * This is necessary for writing to the config file
	 * in case the opcode cache doesn't revalidate files
	 */
	public static function clearOpcodeCache() {
		// APC
		if (function_exists('apc_clear_cache')) {
			apc_clear_cache();
		}
		// Zend Opcache
		if (function_exists('accelerator_reset')) {
			accelerator_reset();
		}
		// XCache
		if (function_exists('xcache_clear_cache')) {
			xcache_clear_cache(XC_TYPE_VAR, 0);
		}
	}
=======
	 * Normalize a unicode string
	 * @param string $value a not normalized string
	 * @return bool|string
	 */
	public static function normalizeUnicode($value) {
		if(class_exists('Patchwork\PHP\Shim\Normalizer')) {
			$normalizedValue = \Patchwork\PHP\Shim\Normalizer::normalize($value);
			if($normalizedValue === false) {
				\OC_Log::write( 'core', 'normalizing failed for "' . $value . '"', \OC_Log::WARN);
			} else {
				$value = $normalizedValue;
			}
		}
>>>>>>> 6c534c81

		return $value;
	}
}<|MERGE_RESOLUTION|>--- conflicted
+++ resolved
@@ -833,7 +833,6 @@
 	}
 
 	/**
-<<<<<<< HEAD
 	 * Clear the opcode cache if one exists
 	 * This is necessary for writing to the config file
 	 * in case the opcode cache doesn't revalidate files
@@ -852,7 +851,8 @@
 			xcache_clear_cache(XC_TYPE_VAR, 0);
 		}
 	}
-=======
+
+	/**
 	 * Normalize a unicode string
 	 * @param string $value a not normalized string
 	 * @return bool|string
@@ -866,7 +866,6 @@
 				$value = $normalizedValue;
 			}
 		}
->>>>>>> 6c534c81
 
 		return $value;
 	}
