<?php $TRANSLATIONS = array(
<<<<<<< HEAD
=======
"Email saved" => "Epost lagret",
"Invalid email" => "Ugyldig epost",
>>>>>>> 46d6fd15
"OpenID Changed" => "OpenID endret",
"Invalid request" => "Ugyldig forespørsel",
"Language changed" => "Språk endret",
"Disable" => "Slå avBehandle ",
"Enable" => "Slå på",
"Saving..." => "Lagrer...",
"__language_name__" => "__language_name__",
"Log" => "Logg",
"More" => "Mer",
"Add your App" => "Legg til din App",
"Select an App" => "Velg en app",
"See application page at apps.owncloud.com" => "Se applikasjonens side på apps.owncloud.org",
"-licensed" => "-lisensiert",
"by" => "av",
"Documentation" => "Dokumentasjon",
"Managing Big Files" => "Håndtere store filer",
"Ask a question" => "Still et spørsmål",
"Problems connecting to help database." => "Problemer med å koble til hjelp-databasen",
"Go there manually." => "Gå dit manuelt",
"Answer" => "Svar",
"You use" => "Du bruker",
"of the available" => "av den tilgjengelige",
"Desktop and Mobile Syncing Clients" => "Klienter for datamaskiner og mobile enheter",
"Download" => "Last ned",
"Your password got changed" => "Passordet ditt ble endret",
"Unable to change your password" => "Kunne ikke endre passordet ditt",
"Current password" => "Nåværende passord",
"New password" => "Nytt passord",
"show" => "vis",
"Change password" => "Endre passord",
"Email" => "E-post",
"Your email address" => "Din e-postadresse",
"Fill in an email address to enable password recovery" => "Oppi epostadressen du vil tilbakestille passordet for",
"Language" => "Språk",
"Help translate" => "Bidra til oversettelsen",
"use this address to connect to your ownCloud in your file manager" => "bruk denne adressen for å koble til din ownCloud gjennom filhåndtereren",
"Name" => "Navn",
"Password" => "Passord",
"Groups" => "Grupper",
"Create" => "Opprett",
"Default Quota" => "Standard Kvote",
"Other" => "Annet",
"Quota" => "Kvote",
"Delete" => "Slett"
);<|MERGE_RESOLUTION|>--- conflicted
+++ resolved
@@ -1,9 +1,6 @@
 <?php $TRANSLATIONS = array(
-<<<<<<< HEAD
-=======
 "Email saved" => "Epost lagret",
 "Invalid email" => "Ugyldig epost",
->>>>>>> 46d6fd15
 "OpenID Changed" => "OpenID endret",
 "Invalid request" => "Ugyldig forespørsel",
 "Language changed" => "Språk endret",
