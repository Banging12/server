--- conflicted
+++ resolved
@@ -1,9 +1,5 @@
 <?php $TRANSLATIONS = array(
 "Unable to load list from App Store" => "Nie mogę załadować listy aplikacji",
-<<<<<<< HEAD
-"Authentication error" => "Błąd uwierzytelniania",
-=======
->>>>>>> d1c0f2a7
 "Group already exists" => "Grupa już istnieje",
 "Unable to add group" => "Nie można dodać grupy",
 "Could not enable app. " => "Nie można włączyć aplikacji.",
@@ -12,39 +8,16 @@
 "OpenID Changed" => "Zmieniono OpenID",
 "Invalid request" => "Nieprawidłowe żądanie",
 "Unable to delete group" => "Nie można usunąć grupy",
-<<<<<<< HEAD
-=======
 "Authentication error" => "Błąd uwierzytelniania",
->>>>>>> d1c0f2a7
 "Unable to delete user" => "Nie można usunąć użytkownika",
 "Language changed" => "Język zmieniony",
+"Admins can't remove themself from the admin group" => "Administratorzy nie mogą usunąć się sami z grupy administratorów.",
 "Unable to add user to group %s" => "Nie można dodać użytkownika do grupy %s",
 "Unable to remove user from group %s" => "Nie można usunąć użytkownika z grupy %s",
 "Disable" => "Wyłącz",
 "Enable" => "Włącz",
 "Saving..." => "Zapisywanie...",
 "__language_name__" => "Polski",
-<<<<<<< HEAD
-"Security Warning" => "Ostrzeżenia bezpieczeństwa",
-"Your data directory and your files are probably accessible from the internet. The .htaccess file that ownCloud provides is not working. We strongly suggest that you configure your webserver in a way that the data directory is no longer accessible or you move the data directory outside the webserver document root." => "Twój katalog danych i pliki są prawdopodobnie dostępne z Internetu. Plik .htaccess, który dostarcza ownCloud nie działa. Sugerujemy, aby skonfigurować serwer WWW w taki sposób, aby katalog danych nie był dostępny lub przenieść katalog danych poza główny katalog serwera WWW.",
-"Cron" => "Cron",
-"Execute one task with each page loaded" => "Wykonanie jednego zadania z każdej strony wczytywania",
-"cron.php is registered at a webcron service. Call the cron.php page in the owncloud root once a minute over http." => "cron.php jest zarejestrowany w usłudze webcron. Przywołaj stronę cron.php w katalogu głównym owncloud raz na minute przez http.",
-"Use systems cron service. Call the cron.php file in the owncloud folder via a system cronjob once a minute." => "Użyj usługi systemowej cron. Przywołaj plik cron.php z katalogu owncloud przez systemowe cronjob raz na minute.",
-"Sharing" => "Udostępnianij",
-"Enable Share API" => "Włącz udostępniane API",
-"Allow apps to use the Share API" => "Zezwalaj aplikacjom na używanie API",
-"Allow links" => "Zezwalaj na łącza",
-"Allow users to share items to the public with links" => "Zezwalaj użytkownikom na puliczne współdzielenie elementów za pomocą linków",
-"Allow resharing" => "Zezwól na ponowne udostępnianie",
-"Allow users to share items shared with them again" => "Zezwalaj użytkownikom na ponowne współdzielenie elementów już z nimi współdzilonych",
-"Allow users to share with anyone" => "Zezwalaj użytkownikom na współdzielenie z kimkolwiek",
-"Allow users to only share with users in their groups" => "Zezwalaj użytkownikom współdzielić z użytkownikami ze swoich grup",
-"Log" => "Log",
-"More" => "Więcej",
-"Developed by the <a href=\"http://ownCloud.org/contact\" target=\"_blank\">ownCloud community</a>, the <a href=\"https://github.com/owncloud\" target=\"_blank\">source code</a> is licensed under the <a href=\"http://www.gnu.org/licenses/agpl-3.0.html\" target=\"_blank\"><abbr title=\"Affero General Public License\">AGPL</abbr></a>." => "Stwirzone przez <a href=\"http://ownCloud.org/contact\" target=\"_blank\"> społeczność ownCloud</a>, the <a href=\"https://github.com/owncloud\" target=\"_blank\">kod źródłowy</a> na licencji <a href=\"http://www.gnu.org/licenses/agpl-3.0.html\" target=\"_blank\"><abbr title=\"Affero General Public License\">AGPL</abbr></a>.",
-=======
->>>>>>> d1c0f2a7
 "Add your App" => "Dodaj aplikacje",
 "More Apps" => "Więcej aplikacji",
 "Select an App" => "Zaznacz aplikacje",
@@ -56,11 +29,7 @@
 "Problems connecting to help database." => "Problem z połączeniem z bazą danych.",
 "Go there manually." => "Przejdź na stronę ręcznie.",
 "Answer" => "Odpowiedź",
-<<<<<<< HEAD
-"You have used <strong>%s</strong> of the available <strong>%s<strong>" => "Używasz <strong>%s</strong> z dostępnych <strong>%s</strong>",
-=======
 "You have used <strong>%s</strong> of the available <strong>%s</strong>" => "Korzystasz z <strong>%s</strong> z dostępnych <strong>%s</strong>",
->>>>>>> d1c0f2a7
 "Desktop and Mobile Syncing Clients" => "Klienci synchronizacji",
 "Download" => "Ściągnij",
 "Your password was changed" => "Twoje hasło zostało zmienione",
