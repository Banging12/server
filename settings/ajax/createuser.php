--- conflicted
+++ resolved
@@ -1,20 +1,10 @@
 <?php
 
-<<<<<<< HEAD
-// Init owncloud
-require_once '../../lib/base.php';
 OCP\JSON::callCheck();
 OC_JSON::checkSubAdminUser();
 
 $isadmin = OC_Group::inGroup(OC_User::getUser(), 'admin')?true:false;
 
-=======
-OCP\JSON::callCheck();
-OC_JSON::checkSubAdminUser();
-
-$isadmin = OC_Group::inGroup(OC_User::getUser(), 'admin')?true:false;
-
->>>>>>> d1c0f2a7
 if($isadmin) {
 	$groups = array();
 	if( isset( $_POST["groups"] )) {
@@ -39,40 +29,26 @@
 $password = $_POST["password"];
 
 // Does the group exist?
-<<<<<<< HEAD
-if( in_array( $username, OC_User::getUsers())) {
-=======
 if(OC_User::userExists($username)) {
->>>>>>> d1c0f2a7
 	OC_JSON::error(array("data" => array( "message" => "User already exists" )));
 	exit();
 }
 
 // Return Success story
 try {
-<<<<<<< HEAD
-	OC_User::createUser($username, $password);
-=======
 	if (!OC_User::createUser($username, $password)) {
 		OC_JSON::error(array('data' => array( 'message' => 'User creation failed for '.$username )));
 		exit();
 	}
->>>>>>> d1c0f2a7
 	foreach( $groups as $i ) {
 		if(!OC_Group::groupExists($i)) {
 			OC_Group::createGroup($i);
 		}
 		OC_Group::addToGroup( $username, $i );
 	}
-<<<<<<< HEAD
-	OC_JSON::success(array("data" => 
-				array( 
-					"username" => $username, 
-=======
 	OC_JSON::success(array("data" =>
 				array(
 					"username" => $username,
->>>>>>> d1c0f2a7
 					"groups" => implode( ", ", OC_Group::getUserGroups( $username )))));
 } catch (Exception $exception) {
 	OC_JSON::error(array("data" => array( "message" => $exception->getMessage())));
