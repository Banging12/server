--- conflicted
+++ resolved
@@ -293,30 +293,16 @@
 			OCP\Util::writeLog('contacts', 'OC_Contacts_VCard::add. No vCard supplied', OCP\Util::ERROR);
 			return null;
 		};
-<<<<<<< HEAD
 		$addressbook = OC_Contacts_Addressbook::find($aid);
 		if ($addressbook['userid'] != OCP\User::getUser()) {
 			$sharedAddressbook = OCP\Share::getItemSharedWithBySource('addressbook', $aid);
-			if (!$sharedAddressbook) {
+			if (!$sharedAddressbook || !($sharedAddressbook['permissions'] & OCP\Share::PERMISSION_CREATE)) {
 				return false;
 			}
-		} else {
-			$sharedAddressbook = false;
-		}
-		if(!$isnew) {
-			if ($sharedAddressbook && !($sharedAddressbook['permissions'] & OCP\Share::PERMISSION_UPDATE)) {
-				return false;
-			}
-=======
-
+		}
 		if(!$isChecked) {
->>>>>>> f9cec142
 			OC_Contacts_App::loadCategoriesFromVCard($card);
 			self::updateValuesFromAdd($aid, $card);
-		} else {
-			if ($sharedAddressbook && !($sharedAddressbook['permissions'] & OCP\Share::PERMISSION_CREATE)) {
-				return false;
-			}
 		}
 		$card->setString('VERSION', '3.0');
 		// Add product ID is missing.
