--- conflicted
+++ resolved
@@ -44,27 +44,21 @@
 	 * @param boolean $active Only return addressbooks with this $active state, default(=false) is don't care
 	 * @return array or false.
 	 */
-<<<<<<< HEAD
-	public static function all($uid){
-		$stmt = OCP\DB::prepare( 'SELECT * FROM `*PREFIX*contacts_addressbooks` WHERE `userid` = ? ORDER BY `displayname`' );
-		$result = $stmt->execute(array($uid));
-=======
 	public static function all($uid, $active=false) {
 		$values = array($uid);
 		$active_where = '';
 		if ($active) {
-			$active_where = ' AND active = ?';
+			$active_where = ' AND `active` = ?';
 			$values[] = 1;
 		}
 		try {
-			$stmt = OCP\DB::prepare( 'SELECT * FROM *PREFIX*contacts_addressbooks WHERE userid = ? ' . $active_where . ' ORDER BY displayname' );
+			$stmt = OCP\DB::prepare( 'SELECT * FROM `*PREFIX*contacts_addressbooks` WHERE `userid` = ? ' . $active_where . ' ORDER BY `displayname`' );
 			$result = $stmt->execute($values);
 		} catch(Exception $e) {
 			OCP\Util::writeLog('contacts', __CLASS__.'::'.__METHOD__.' exception: '.$e->getMessage(), OCP\Util::ERROR);
 			OCP\Util::writeLog('contacts', __CLASS__.'::'.__METHOD__.' uid: '.$uid, OCP\Util::DEBUG);
 			return false;
 		}
->>>>>>> 46d6fd15
 
 		$addressbooks = array();
 		while( $row = $result->fetchRow()) {
@@ -119,28 +113,18 @@
 	 * @param integer $id
 	 * @return associative array or false.
 	 */
-<<<<<<< HEAD
-	public static function find($id){
+	public static function find($id) {
 		try {
 			$stmt = OCP\DB::prepare( 'SELECT * FROM `*PREFIX*contacts_addressbooks` WHERE `id` = ?' );
 			$result = $stmt->execute(array($id));
 			return $result->fetchRow();
-=======
-	public static function find($id) {
-		try {
-			$stmt = OCP\DB::prepare( 'SELECT * FROM *PREFIX*contacts_addressbooks WHERE id = ?' );
-			$result = $stmt->execute(array($id));
->>>>>>> 46d6fd15
 		} catch(Exception $e) {
 			OCP\Util::writeLog('contacts', __CLASS__.'::'.__METHOD__.', exception: '.$e->getMessage(), OCP\Util::ERROR);
 			OCP\Util::writeLog('contacts', __CLASS__.'::'.__METHOD__.', id: '.$id, OCP\Util::DEBUG);
 			return false;
 		}
-<<<<<<< HEAD
-=======
 
 		return $result->fetchRow();
->>>>>>> 46d6fd15
 	}
 
 	/**
@@ -167,7 +151,7 @@
 	 */
 	public static function add($uid,$name,$description='') {
 		try {
-			$stmt = OCP\DB::prepare( 'SELECT uri FROM *PREFIX*contacts_addressbooks WHERE userid = ? ' );
+			$stmt = OCP\DB::prepare( 'SELECT `uri` FROM `*PREFIX*contacts_addressbooks` WHERE `userid` = ? ' );
 			$result = $stmt->execute(array($uid));
 		} catch(Exception $e) {
 			OCP\Util::writeLog('contacts', __CLASS__.'::'.__METHOD__.' exception: '.$e->getMessage(), OCP\Util::ERROR);
@@ -180,20 +164,14 @@
 		}
 
 		$uri = self::createURI($name, $uris );
-<<<<<<< HEAD
-
-		$stmt = OCP\DB::prepare( 'INSERT INTO `*PREFIX*contacts_addressbooks` (`userid`,`displayname`,`uri`,`description`,`ctag`) VALUES(?,?,?,?,?)' );
-		$result = $stmt->execute(array($userid,$name,$uri,$description,1));
-=======
-		try {
-			$stmt = OCP\DB::prepare( 'INSERT INTO *PREFIX*contacts_addressbooks (userid,displayname,uri,description,ctag) VALUES(?,?,?,?,?)' );
+		try {
+			$stmt = OCP\DB::prepare( 'INSERT INTO `*PREFIX*contacts_addressbooks` (`userid`,`displayname`,`uri`,`description`,`ctag`) VALUES(?,?,?,?,?)' );
 			$result = $stmt->execute(array($uid,$name,$uri,$description,1));
 		} catch(Exception $e) {
 			OCP\Util::writeLog('contacts', __CLASS__.'::'.__METHOD__.', exception: '.$e->getMessage(), OCP\Util::ERROR);
 			OCP\Util::writeLog('contacts', __CLASS__.'::'.__METHOD__.', uid: '.$uid, OCP\Util::DEBUG);
 			return false;
 		}
->>>>>>> 46d6fd15
 
 		return OCP\DB::insertid('*PREFIX*contacts_addressbooks');
 	}
@@ -209,12 +187,8 @@
 	public static function addFromDAVData($principaluri,$uri,$name,$description) {
 		$uid = self::extractUserID($principaluri);
 
-<<<<<<< HEAD
-		$stmt = OCP\DB::prepare( 'INSERT INTO `*PREFIX*contacts_addressbooks` (`userid`,`displayname`,`uri`,`description`,`ctag`) VALUES(?,?,?,?,?)' );
-		$result = $stmt->execute(array($userid,$name,$uri,$description,1));
-=======
-		try {
-			$stmt = OCP\DB::prepare('INSERT INTO *PREFIX*contacts_addressbooks (userid,displayname,uri,description,ctag) VALUES(?,?,?,?,?)');
+		try {
+			$stmt = OCP\DB::prepare('INSERT INTO `*PREFIX*contacts_addressbooks` (`userid`,`displayname`,`uri`,`description`,`ctag`) VALUES(?,?,?,?,?)');
 			$result = $stmt->execute(array($uid,$name,$uri,$description,1));
 		} catch(Exception $e) {
 			OCP\Util::writeLog('contacts', __CLASS__.'::'.__METHOD__.', exception: '.$e->getMessage(), OCP\Util::ERROR);
@@ -222,7 +196,6 @@
 			OCP\Util::writeLog('contacts', __CLASS__.'::'.__METHOD__.', uri: '.$uri, OCP\Util::DEBUG);
 			return false;
 		}
->>>>>>> 46d6fd15
 
 		return OCP\DB::insertid('*PREFIX*contacts_addressbooks');
 	}
@@ -237,104 +210,21 @@
 	public static function edit($id,$name,$description) {
 		// Need these ones for checking uri
 		$addressbook = self::find($id);
-<<<<<<< HEAD
-
-		if(is_null($name)){
-			$name = $addressbook['name'];
-		}
-		if(is_null($description)){
-			$description = $addressbook['description'];
-		}
-
-		$stmt = OCP\DB::prepare( 'UPDATE `*PREFIX*contacts_addressbooks` SET `displayname`=?,`description`=?, `ctag`=`ctag`+1 WHERE `id`=?' );
-		$result = $stmt->execute(array($name,$description,$id));
-
-		return true;
-	}
-
-	public static function cleanArray($array, $remove_null_number = true){
-		$new_array = array();
-
-		$null_exceptions = array();
-
-		foreach ($array as $key => $value){
-			$value = trim($value);
-
-			if($remove_null_number){
-				$null_exceptions[] = '0';
-			}
-
-			if(!in_array($value, $null_exceptions) && $value != "")	{
-				$new_array[] = $value;
-=======
 		if ($addressbook['userid'] != OCP\User::getUser()) {
 			$sharedAddressbook = OCP\Share::getItemSharedWithBySource('addressbook', $id);
 			if (!$sharedAddressbook || !($sharedAddressbook['permissions'] & OCP\Share::PERMISSION_UPDATE)) {
 				return false;
->>>>>>> 46d6fd15
 			}
 		}
 		if(is_null($name)) {
 			$name = $addressbook['name'];
 		}
-<<<<<<< HEAD
-		$prefbooks = OCP\Config::getUserValue($uid,'contacts','openaddressbooks',null);
-		$prefbooks = explode(';',$prefbooks);
-		for ($i = 0; $i < count($prefbooks); $i++) {
-			if(!$prefbooks[$i] || !self::find($prefbooks[$i])) {
-				unset($prefbooks[$i]);
-			}
-		}
-		if(!$prefbooks){
-			OCP\Util::writeLog('contacts','OC_Contacts_Addressbook:activeIds:, No active addressbooks',OCP\Util::DEBUG);
-			$addressbooks = OC_Contacts_Addressbook::all($uid);
-			if(count($addressbooks) == 0){
-				OCP\Util::writeLog('contacts','OC_Contacts_Addressbook:activeIds:, No addressbooks',OCP\Util::DEBUG);
-				$id = self::add($uid,'default','Default Address Book');
-				OCP\Util::writeLog('contacts','OC_Contacts_Addressbook:activeIds:, Created addressbook: '.$id,OCP\Util::DEBUG);
-				self::setActive($id, true);
-				$addressbooks = OC_Contacts_Addressbook::all($uid);
-			}
-			$prefbooks[] = $addressbooks[0]['id'];
-			OCP\Config::setUserValue($uid,'contacts','openaddressbooks',implode(';',$prefbooks));
-		}
-		return $prefbooks;
-	}
-
-	/**
-	 * @brief Returns the list of active addressbooks for a specific user.
-	 * @param string $uid
-	 * @return array
-	 */
-	public static function active($uid){
-		$active = self::activeIds($uid);
-		$addressbooks = array();
-		if(!$active) {
-			return $addressbooks;
-		}
-		$ids_sql = join(',', array_fill(0, count($active), '?'));
-		$prep = 'SELECT * FROM `*PREFIX*contacts_addressbooks` WHERE `id` IN ('.$ids_sql.') ORDER BY `displayname`';
-		try {
-			$stmt = OCP\DB::prepare( $prep );
-			$result = $stmt->execute($active);
-			while( $row = $result->fetchRow()){
-				$addressbooks[] = $row;
-			}
-		} catch(Exception $e) {
-			OCP\Util::writeLog('contacts','OC_Contacts_Addressbook:active:, exception: '.$e->getMessage(),OCP\Util::DEBUG);
-			OCP\Util::writeLog('contacts','OC_Contacts_Addressbook:active, ids: '.join(',', $active),OCP\Util::DEBUG);
-			OCP\Util::writeLog('contacts','OC_Contacts_Addressbook::active, SQL:'.$prep,OCP\Util::DEBUG);
-			return array();
-		}
-
-		return $addressbooks;
-=======
 		if(is_null($description)) {
 			$description = $addressbook['description'];
 		}
 
 		try {
-			$stmt = OCP\DB::prepare('UPDATE *PREFIX*contacts_addressbooks SET displayname=?,description=?, ctag=ctag+1 WHERE id=?');
+			$stmt = OCP\DB::prepare('UPDATE `*PREFIX*contacts_addressbooks` SET `displayname`=?,`description`=?, `ctag`=`ctag`+1 WHERE `id`=?');
 			$result = $stmt->execute(array($name,$description,$id));
 		} catch(Exception $e) {
 			OCP\Util::writeLog('contacts', __CLASS__.'::'.__METHOD__.', exception: '.$e->getMessage(), OCP\Util::ERROR);
@@ -343,7 +233,6 @@
 		}
 
 		return true;
->>>>>>> 46d6fd15
 	}
 
 	/**
@@ -352,27 +241,8 @@
 	 * @param boolean $active
 	 * @return boolean
 	 */
-<<<<<<< HEAD
-	public static function setActive($id,$active=true){
-		// Need these ones for checking uri
-		//$addressbook = self::find($id);
-
-		if(is_null($id)){
-			$id = 0;
-		}
-
-		$openaddressbooks = self::activeIds();
-		if($active) {
-			if(!in_array($id, $openaddressbooks)) {
-				$openaddressbooks[] = $id;
-			}
-		} else {
-			if(in_array($id, $openaddressbooks)) {
-				unset($openaddressbooks[array_search($id, $openaddressbooks)]);
-			}
-=======
 	public static function setActive($id,$active) {
-		$sql = 'UPDATE *PREFIX*contacts_addressbooks SET active = ? WHERE id = ?';
+		$sql = 'UPDATE `*PREFIX*contacts_addressbooks` SET `active` = ? WHERE `id` = ?';
 		OCP\Util::writeLog('contacts', __CLASS__.'::'.__METHOD__.', id: '.$id.', active: '.intval($active), OCP\Util::ERROR);
 		try {
 			$stmt = OCP\DB::prepare($sql);
@@ -381,7 +251,6 @@
 		} catch(Exception $e) {
 			OCP\Util::writeLog('contacts', __CLASS__.'::'.__METHOD__.', exception for '.$id.': '.$e->getMessage(), OCP\Util::ERROR);
 			return false;
->>>>>>> 46d6fd15
 		}
 	}
 
@@ -391,7 +260,7 @@
 	 * @return boolean
 	 */
 	public static function isActive($id) {
-		$sql = 'SELECT active FROM *PREFIX*contacts_addressbooks WHERE id = ?';
+		$sql = 'SELECT `active` FROM `*PREFIX*contacts_addressbooks` WHERE `id` = ?';
 		try {
 			$stmt = OCP\DB::prepare( $sql );
 			$result = $stmt->execute(array($id));
@@ -416,18 +285,13 @@
 			}
 		}
 		self::setActive($id, false);
-<<<<<<< HEAD
-		$stmt = OCP\DB::prepare( 'DELETE FROM `*PREFIX*contacts_addressbooks` WHERE `id` = ?' );
-		$stmt->execute(array($id));
-=======
-		try {
-			$stmt = OCP\DB::prepare( 'DELETE FROM *PREFIX*contacts_addressbooks WHERE id = ?' );
+		try {
+			$stmt = OCP\DB::prepare( 'DELETE FROM `*PREFIX*contacts_addressbooks` WHERE `id` = ?' );
 			$stmt->execute(array($id));
 		} catch(Exception $e) {
 			OCP\Util::writeLog('contacts', __CLASS__.'::'.__METHOD__.', exception for '.$id.': '.$e->getMessage(), OCP\Util::ERROR);
 			return false;
 		}
->>>>>>> 46d6fd15
 
 		$cards = OC_Contacts_VCard::all($id);
 		foreach($cards as $card){
@@ -442,13 +306,8 @@
 	 * @param integer $id
 	 * @return boolean
 	 */
-<<<<<<< HEAD
-	public static function touch($id){
+	public static function touch($id) {
 		$stmt = OCP\DB::prepare( 'UPDATE `*PREFIX*contacts_addressbooks` SET `ctag` = `ctag` + 1 WHERE `id` = ?' );
-=======
-	public static function touch($id) {
-		$stmt = OCP\DB::prepare( 'UPDATE *PREFIX*contacts_addressbooks SET ctag = ctag + 1 WHERE id = ?' );
->>>>>>> 46d6fd15
 		$stmt->execute(array($id));
 
 		return true;
