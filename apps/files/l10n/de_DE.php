--- conflicted
+++ resolved
@@ -13,12 +13,8 @@
 "Not enough storage available" => "Nicht genug Speicher vorhanden.",
 "Invalid directory." => "Ungültiges Verzeichnis.",
 "Files" => "Dateien",
-<<<<<<< HEAD
-"Delete permanently" => "Entgültig löschen",
-=======
 "Share" => "Teilen",
 "Delete permanently" => "Endgültig löschen",
->>>>>>> 4ab36142
 "Delete" => "Löschen",
 "Rename" => "Umbenennen",
 "Pending" => "Ausstehend",
