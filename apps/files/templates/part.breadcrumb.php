	<?php if(count($_["breadcrumb"])):?>
	<div class="crumb">
		<a href="<?php echo $_['baseURL'].urlencode($crumb['dir']); ?>">
			<img src="<?php echo OCP\image_path('core','places/home.svg');?>" />
		</a>
	</div>
	<?php endif;?>
	<?php for($i=0; $i<count($_["breadcrumb"]); $i++):
<<<<<<< HEAD
        $crumb = $_["breadcrumb"][$i]; ?>
		<div class="crumb <?php if($i == count($_["breadcrumb"])-1) echo 'last';?> svg" data-dir='<?php echo urlencode($crumb["dir"]);?>'>
		<a href="<?php echo $_['baseURL'].urlencode($crumb['dir']); ?>"><?php echo OCP\Util::sanitizeHTML($crumb["name"]); ?></a>
=======
	$crumb = $_["breadcrumb"][$i];
	$dir = str_replace('+', '%20', urlencode($crumb["dir"])); ?>
		<div class="crumb <?php if($i == count($_["breadcrumb"])-1) echo 'last';?> svg"
			 data-dir='<?php echo $dir;?>'
			 style='background-image:url("<?php echo OCP\image_path('core', 'breadcrumb.png');?>")'>
		<a href="<?php echo $_['baseURL'].$dir; ?>"><?php echo OCP\Util::sanitizeHTML($crumb["name"]); ?></a>
>>>>>>> dd5e39ca
		</div>
	<?php endfor;<|MERGE_RESOLUTION|>--- conflicted
+++ resolved
@@ -6,17 +6,11 @@
 	</div>
 	<?php endif;?>
 	<?php for($i=0; $i<count($_["breadcrumb"]); $i++):
-<<<<<<< HEAD
-        $crumb = $_["breadcrumb"][$i]; ?>
-		<div class="crumb <?php if($i == count($_["breadcrumb"])-1) echo 'last';?> svg" data-dir='<?php echo urlencode($crumb["dir"]);?>'>
-		<a href="<?php echo $_['baseURL'].urlencode($crumb['dir']); ?>"><?php echo OCP\Util::sanitizeHTML($crumb["name"]); ?></a>
-=======
 	$crumb = $_["breadcrumb"][$i];
 	$dir = str_replace('+', '%20', urlencode($crumb["dir"])); ?>
 		<div class="crumb <?php if($i == count($_["breadcrumb"])-1) echo 'last';?> svg"
 			 data-dir='<?php echo $dir;?>'
 			 style='background-image:url("<?php echo OCP\image_path('core', 'breadcrumb.png');?>")'>
 		<a href="<?php echo $_['baseURL'].$dir; ?>"><?php echo OCP\Util::sanitizeHTML($crumb["name"]); ?></a>
->>>>>>> dd5e39ca
 		</div>
 	<?php endfor;